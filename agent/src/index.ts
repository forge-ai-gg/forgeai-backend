--- conflicted
+++ resolved
@@ -31,11 +31,8 @@
     coinbaseCommercePlugin,
     coinbaseMassPaymentsPlugin,
     tradePlugin,
-<<<<<<< HEAD
-=======
     tokenContractPlugin,
     webhookPlugin,
->>>>>>> dfde39c5
     advancedTradePlugin,
 } from "@ai16z/plugin-coinbase";
 import { confluxPlugin } from "@ai16z/plugin-conflux";
@@ -396,11 +393,7 @@
                 : null,
             ...(getSecret(character, "COINBASE_API_KEY") &&
             getSecret(character, "COINBASE_PRIVATE_KEY")
-<<<<<<< HEAD
-                ? [coinbaseMassPaymentsPlugin, tradePlugin, advancedTradePlugin]
-=======
                 ? [coinbaseMassPaymentsPlugin, tradePlugin, tokenContractPlugin, advancedTradePlugin]
->>>>>>> dfde39c5
                 : []),
             getSecret(character, "COINBASE_API_KEY") &&
             getSecret(character, "COINBASE_PRIVATE_KEY") &&
