import { PostgresDatabaseAdapter } from "@ai16z/adapter-postgres";
import { SqliteDatabaseAdapter } from "@ai16z/adapter-sqlite";
import { DirectClientInterface } from "@ai16z/client-direct";
import { DiscordClientInterface } from "@ai16z/client-discord";
import { AutoClientInterface } from "@ai16z/client-auto";
import { TelegramClientInterface } from "@ai16z/client-telegram";
import { TwitterClientInterface } from "@ai16z/client-twitter";
import {
    DbCacheAdapter,
    defaultCharacter,
    FsCacheAdapter,
    ICacheManager,
    IDatabaseCacheAdapter,
    stringToUuid,
    AgentRuntime,
    CacheManager,
    Character,
    IAgentRuntime,
    ModelProviderName,
    elizaLogger,
    settings,
    IDatabaseAdapter,
    validateCharacterConfig,
} from "@ai16z/eliza";
import { bootstrapPlugin } from "@ai16z/plugin-bootstrap";
import { solanaPlugin } from "@ai16z/plugin-solana";
import { zgPlugin } from "@ai16z/plugin-0g";
import { nodePlugin } from "@ai16z/plugin-node";
import { coinbaseCommercePlugin } from "@ai16z/plugin-coinbase";
import Database from "better-sqlite3";
import fs from "fs";
import readline from "readline";
import yargs from "yargs";
import path from "path";
import { fileURLToPath } from "url";
import { character } from "./character.ts";
import type { DirectClient } from "@ai16z/client-direct";

const __filename = fileURLToPath(import.meta.url); // get the resolved path to the file
const __dirname = path.dirname(__filename); // get the name of the directory

export const wait = (minTime: number = 1000, maxTime: number = 3000) => {
    const waitTime =
        Math.floor(Math.random() * (maxTime - minTime + 1)) + minTime;
    return new Promise((resolve) => setTimeout(resolve, waitTime));
};

export function parseArguments(): {
    character?: string;
    characters?: string;
} {
    try {
        return yargs(process.argv.slice(2))
            .option("character", {
                type: "string",
                description: "Path to the character JSON file",
            })
            .option("characters", {
                type: "string",
                description:
                    "Comma separated list of paths to character JSON files",
            })
            .parseSync();
    } catch (error) {
        console.error("Error parsing arguments:", error);
        return {};
    }
}

export async function loadCharacters(
    charactersArg: string
): Promise<Character[]> {
    let characterPaths = charactersArg?.split(",").map((filePath) => {
        if (path.basename(filePath) === filePath) {
            filePath = "../characters/" + filePath;
        }
        return path.resolve(process.cwd(), filePath.trim());
    });

    const loadedCharacters = [];

    if (characterPaths?.length > 0) {
        for (const path of characterPaths) {
            try {
                const character = JSON.parse(fs.readFileSync(path, "utf8"));

                validateCharacterConfig(character);

                // is there a "plugins" field?
                if (character.plugins) {
                    console.log("Plugins are: ", character.plugins);

                    const importedPlugins = await Promise.all(
                        character.plugins.map(async (plugin) => {
                            // if the plugin name doesnt start with @eliza,

                            const importedPlugin = await import(plugin);
                            return importedPlugin;
                        })
                    );

                    character.plugins = importedPlugins;
                }

                loadedCharacters.push(character);
            } catch (e) {
                console.error(`Error loading character from ${path}: ${e}`);
                // don't continue to load if a specified file is not found
                process.exit(1);
            }
        }
    }

    if (loadedCharacters.length === 0) {
        console.log("No characters found, using default character");
        loadedCharacters.push(defaultCharacter);
    }

    return loadedCharacters;
}

export function getTokenForProvider(
    provider: ModelProviderName,
    character: Character
) {
    switch (provider) {
        case ModelProviderName.OPENAI:
            return (
                character.settings?.secrets?.OPENAI_API_KEY ||
                settings.OPENAI_API_KEY
            );
        case ModelProviderName.LLAMACLOUD:
            return (
                character.settings?.secrets?.LLAMACLOUD_API_KEY ||
                settings.LLAMACLOUD_API_KEY ||
                character.settings?.secrets?.TOGETHER_API_KEY ||
                settings.TOGETHER_API_KEY ||
                character.settings?.secrets?.XAI_API_KEY ||
                settings.XAI_API_KEY ||
                character.settings?.secrets?.OPENAI_API_KEY ||
                settings.OPENAI_API_KEY
            );
        case ModelProviderName.ANTHROPIC:
            return (
                character.settings?.secrets?.ANTHROPIC_API_KEY ||
                character.settings?.secrets?.CLAUDE_API_KEY ||
                settings.ANTHROPIC_API_KEY ||
                settings.CLAUDE_API_KEY
            );
        case ModelProviderName.REDPILL:
            return (
                character.settings?.secrets?.REDPILL_API_KEY ||
                settings.REDPILL_API_KEY
            );
        case ModelProviderName.OPENROUTER:
            return (
                character.settings?.secrets?.OPENROUTER ||
                settings.OPENROUTER_API_KEY
            );
        case ModelProviderName.GROK:
            return (
                character.settings?.secrets?.GROK_API_KEY ||
                settings.GROK_API_KEY
            );
        case ModelProviderName.HEURIST:
            return (
                character.settings?.secrets?.HEURIST_API_KEY ||
                settings.HEURIST_API_KEY
            );
        case ModelProviderName.GROQ:
            return (
                character.settings?.secrets?.GROQ_API_KEY ||
                settings.GROQ_API_KEY
            );
    }
}

function initializeDatabase(dataDir: string) {
    if (process.env.POSTGRES_URL) {
        const db = new PostgresDatabaseAdapter({
            connectionString: process.env.POSTGRES_URL,
        });
        return db;
    } else {
        const filePath =
            process.env.SQLITE_FILE ?? path.resolve(dataDir, "db.sqlite");
        // ":memory:";
        const db = new SqliteDatabaseAdapter(new Database(filePath));
        return db;
    }
}

export async function initializeClients(
    character: Character,
    runtime: IAgentRuntime
) {
    const clients = [];
    const clientTypes =
        character.clients?.map((str) => str.toLowerCase()) || [];

    if (clientTypes.includes("auto")) {
        const autoClient = await AutoClientInterface.start(runtime);
        if (autoClient) clients.push(autoClient);
    }

    if (clientTypes.includes("discord")) {
        clients.push(await DiscordClientInterface.start(runtime));
    }

    if (clientTypes.includes("telegram")) {
        const telegramClient = await TelegramClientInterface.start(runtime);
        if (telegramClient) clients.push(telegramClient);
    }

    if (clientTypes.includes("twitter")) {
        const twitterClients = await TwitterClientInterface.start(runtime);
        clients.push(twitterClients);
    }

    if (character.plugins?.length > 0) {
        for (const plugin of character.plugins) {
            if (plugin.clients) {
                for (const client of plugin.clients) {
                    clients.push(await client.start(runtime));
                }
            }
        }
    }

    return clients;
}

export function createAgent(
    character: Character,
    db: IDatabaseAdapter,
    cache: ICacheManager,
    token: string
) {
    elizaLogger.success(
        elizaLogger.successesTitle,
        "Creating runtime for character",
        character.name
    );
    return new AgentRuntime({
        databaseAdapter: db,
        token,
        modelProvider: character.modelProvider,
        evaluators: [],
        character,
        plugins: [
            bootstrapPlugin,
            nodePlugin,
            character.settings.secrets?.WALLET_PUBLIC_KEY ? solanaPlugin : null,
<<<<<<< HEAD
            zgPlugin,
=======
            character.settings.secrets?.COINBASE_COMMERCE_KEY ||
            process.env.COINBASE_COMMERCE_KEY
                ? coinbaseCommercePlugin
                : null,
>>>>>>> 12f9594e
        ].filter(Boolean),
        providers: [],
        actions: [],
        services: [],
        managers: [],
        cacheManager: cache,
    });
}

function intializeFsCache(baseDir: string, character: Character) {
    const cacheDir = path.resolve(baseDir, character.id, "cache");

    const cache = new CacheManager(new FsCacheAdapter(cacheDir));
    return cache;
}

function intializeDbCache(character: Character, db: IDatabaseCacheAdapter) {
    const cache = new CacheManager(new DbCacheAdapter(db, character.id));
    return cache;
}

async function startAgent(character: Character, directClient: DirectClient) {
    try {
        character.id ??= stringToUuid(character.name);
        character.username ??= character.name;

        const token = getTokenForProvider(character.modelProvider, character);
        const dataDir = path.join(__dirname, "../data");

        if (!fs.existsSync(dataDir)) {
            fs.mkdirSync(dataDir, { recursive: true });
        }

        const db = initializeDatabase(dataDir);

        await db.init();

        const cache = intializeDbCache(character, db);
        const runtime = createAgent(character, db, cache, token);

        await runtime.initialize();

        const clients = await initializeClients(character, runtime);

        directClient.registerAgent(runtime);

        return clients;
    } catch (error) {
        elizaLogger.error(
            `Error starting agent for character ${character.name}:`,
            error
        );
        console.error(error);
        throw error;
    }
}

const startAgents = async () => {
    const directClient = await DirectClientInterface.start();
    const args = parseArguments();

    let charactersArg = args.characters || args.character;

    let characters = [character];

    if (charactersArg) {
        characters = await loadCharacters(charactersArg);
    }

    try {
        for (const character of characters) {
            await startAgent(character, directClient as DirectClient);
        }
    } catch (error) {
        elizaLogger.error("Error starting agents:", error);
    }

    function chat() {
        const agentId = characters[0].name ?? "Agent";
        rl.question("You: ", async (input) => {
            await handleUserInput(input, agentId);
            if (input.toLowerCase() !== "exit") {
                chat(); // Loop back to ask another question
            }
        });
    }

    elizaLogger.log("Chat started. Type 'exit' to quit.");
    chat();
};

startAgents().catch((error) => {
    elizaLogger.error("Unhandled error in startAgents:", error);
    process.exit(1); // Exit the process after logging
});

const rl = readline.createInterface({
    input: process.stdin,
    output: process.stdout,
});

rl.on("SIGINT", () => {
    rl.close();
    process.exit(0);
});

async function handleUserInput(input, agentId) {
    if (input.toLowerCase() === "exit") {
        rl.close();
        process.exit(0);
        return;
    }

    try {
        const serverPort = parseInt(settings.SERVER_PORT || "3000");

        const response = await fetch(
            `http://localhost:${serverPort}/${agentId}/message`,
            {
                method: "POST",
                headers: { "Content-Type": "application/json" },
                body: JSON.stringify({
                    text: input,
                    userId: "user",
                    userName: "User",
                }),
            }
        );

        const data = await response.json();
        data.forEach((message) => console.log(`${"Agent"}: ${message.text}`));
    } catch (error) {
        console.error("Error fetching response:", error);
    }
}<|MERGE_RESOLUTION|>--- conflicted
+++ resolved
@@ -251,14 +251,11 @@
             bootstrapPlugin,
             nodePlugin,
             character.settings.secrets?.WALLET_PUBLIC_KEY ? solanaPlugin : null,
-<<<<<<< HEAD
             zgPlugin,
-=======
             character.settings.secrets?.COINBASE_COMMERCE_KEY ||
             process.env.COINBASE_COMMERCE_KEY
                 ? coinbaseCommercePlugin
                 : null,
->>>>>>> 12f9594e
         ].filter(Boolean),
         providers: [],
         actions: [],
