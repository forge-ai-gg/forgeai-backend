import bodyParser from "body-parser";
import cors from "cors";
<<<<<<< HEAD
import express from "express";
=======
import path from "path";
import fs from "fs";
>>>>>>> 678144b8

import {
    type AgentRuntime,
    elizaLogger,
    getEnvVariable,
<<<<<<< HEAD
    ServiceType,
    UUID,
    validateCharacterConfig,
} from "@elizaos/core";

import { validateUuid } from "@elizaos/core";
import { TeeLogQuery, TeeLogService } from "@elizaos/plugin-tee-log";
import { REST, Routes } from "discord.js";
import { DirectClient } from ".";
=======
    type UUID,
    validateCharacterConfig,
    ServiceType,
    type Character,
} from "@elizaos/core";

import type { TeeLogQuery, TeeLogService } from "@elizaos/plugin-tee-log";
import { REST, Routes } from "discord.js";
import type { DirectClient } from ".";
import { validateUuid } from "@elizaos/core";
>>>>>>> 678144b8

interface UUIDParams {
    agentId: UUID;
    roomId?: UUID;
}

function validateUUIDParams(
    params: { agentId: string; roomId?: string },
    res: express.Response
): UUIDParams | null {
    const agentId = validateUuid(params.agentId);
    if (!agentId) {
        res.status(400).json({
            error: "Invalid AgentId format. Expected to be a UUID: xxxxxxxx-xxxx-xxxx-xxxx-xxxxxxxxxxxx",
        });
        return null;
    }

    if (params.roomId) {
        const roomId = validateUuid(params.roomId);
        if (!roomId) {
            res.status(400).json({
                error: "Invalid RoomId format. Expected to be a UUID: xxxxxxxx-xxxx-xxxx-xxxx-xxxxxxxxxxxx",
            });
            return null;
        }
        return { agentId, roomId };
    }

    return { agentId };
}

export function createApiRouter(
    agents: Map<string, AgentRuntime>,
    directClient: DirectClient
) {
    const router = express.Router();

    router.use(cors());
    router.use(bodyParser.json());
    router.use(bodyParser.urlencoded({ extended: true }));
    router.use(
        express.json({
            limit: getEnvVariable("EXPRESS_MAX_PAYLOAD") || "100kb",
        })
    );

    router.get("/", (req, res) => {
        res.send("Welcome, this is the REST API!");
    });

    router.get("/hello", (req, res) => {
        res.json({ message: "Hello World!" });
    });

    router.get("/agents", (req, res) => {
        const agentsList = Array.from(agents.values()).map((agent) => ({
            id: agent.agentId,
            name: agent.character.name,
            clients: Object.keys(agent.clients),
        }));
        res.json({ agents: agentsList });
    });

    router.get('/storage', async (req, res) => {
        try {
            const uploadDir = path.join(process.cwd(), "data", "characters");
            const files = await fs.promises.readdir(uploadDir);
            res.json({ files });
        } catch (error) {
            res.status(500).json({ error: error.message });
        }
    });

    router.get("/agents/:agentId", (req, res) => {
        const { agentId } = validateUUIDParams(req.params, res) ?? {
            agentId: null,
        };
        if (!agentId) return;

        const agent = agents.get(agentId);

        if (!agent) {
            res.status(404).json({ error: "Agent not found" });
            return;
        }

        const character = agent?.character;
        if (character?.settings?.secrets) {
            delete character.settings.secrets;
        }

        res.json({
            id: agent.agentId,
            character: agent.character,
        });
    });

    router.delete("/agents/:agentId", async (req, res) => {
        const { agentId } = validateUUIDParams(req.params, res) ?? {
            agentId: null,
        };
        if (!agentId) return;

        const agent: AgentRuntime = agents.get(agentId);

        if (agent) {
            agent.stop();
            directClient.unregisterAgent(agent);
<<<<<<< HEAD
            res.status(204).send();
=======
            res.status(204).json({ success: true });
>>>>>>> 678144b8
        } else {
            res.status(404).json({ error: "Agent not found" });
        }
    });

    router.post("/agents/:agentId/set", async (req, res) => {
        const { agentId } = validateUUIDParams(req.params, res) ?? {
            agentId: null,
        };
        if (!agentId) return;

        const agent: AgentRuntime = agents.get(agentId);

        // update character
        if (agent) {
            // stop agent
            agent.stop();
            directClient.unregisterAgent(agent);
            // if it has a different name, the agentId will change
        }

        // stores the json data before it is modified with added data
        const characterJson = { ...req.body };

        // load character from body
        const character = req.body;
        try {
            validateCharacterConfig(character);
        } catch (e) {
            elizaLogger.error(`Error parsing character: ${e}`);
            res.status(400).json({
                success: false,
                message: e.message,
            });
            return;
        }

        // start it up (and register it)
        try {
            agent = await directClient.startAgent(character);
            elizaLogger.log(`${character.name} started`);
        } catch (e) {
            elizaLogger.error(`Error starting agent: ${e}`);
            res.status(500).json({
                success: false,
                message: e.message,
            });
            return;
        }

        if (process.env.USE_CHARACTER_STORAGE === "true") {
            try {
                const filename = `${agent.agentId}.json`;
                const uploadDir = path.join(
                    process.cwd(),
                    "data",
                    "characters"
                );
                const filepath = path.join(uploadDir, filename);
                await fs.promises.mkdir(uploadDir, { recursive: true });
                await fs.promises.writeFile(
                    filepath,
                    JSON.stringify(
                        { ...characterJson, id: agent.agentId },
                        null,
                        2
                    )
                );
                elizaLogger.info(
                    `Character stored successfully at ${filepath}`
                );
            } catch (error) {
                elizaLogger.error(
                    `Failed to store character: ${error.message}`
                );
            }
        }

        res.json({
            id: character.id,
            character: character,
        });
    });

    router.get("/agents/:agentId/channels", async (req, res) => {
        const { agentId } = validateUUIDParams(req.params, res) ?? {
            agentId: null,
        };
        if (!agentId) return;

        const runtime = agents.get(agentId);

        if (!runtime) {
            res.status(404).json({ error: "Runtime not found" });
            return;
        }

        const API_TOKEN = runtime.getSetting("DISCORD_API_TOKEN") as string;
        const rest = new REST({ version: "10" }).setToken(API_TOKEN);

        try {
            const guilds = (await rest.get(Routes.userGuilds())) as Array<any>;

            res.json({
                id: runtime.agentId,
                guilds: guilds,
                serverCount: guilds.length,
            });
        } catch (error) {
            console.error("Error fetching guilds:", error);
            res.status(500).json({ error: "Failed to fetch guilds" });
        }
    });

    router.get("/agents/:agentId/:roomId/memories", async (req, res) => {
        const { agentId, roomId } = validateUUIDParams(req.params, res) ?? {
            agentId: null,
            roomId: null,
        };
        const { excludeEmbeddings } = req.query;

        if (!agentId || !roomId) return;

        let runtime = agents.get(agentId);

        // if runtime is null, look for runtime with the same name
        if (!runtime) {
            runtime = Array.from(agents.values()).find(
                (a) => a.character.name.toLowerCase() === agentId.toLowerCase()
            );
        }

        if (!runtime) {
            res.status(404).send("Agent not found");
            return;
        }

        try {
            const memories = await runtime.messageManager.getMemories({
                roomId,
            });
            const response = {
                agentId,
                roomId,
                memories: memories.map((memory) => ({
                    id: memory.id,
                    userId: memory.userId,
                    agentId: memory.agentId,
                    createdAt: memory.createdAt,
                    content: {
                        text: memory.content.text,
                        action: memory.content.action,
                        source: memory.content.source,
                        url: memory.content.url,
                        inReplyTo: memory.content.inReplyTo,
                        attachments: memory.content.attachments?.map(
                            (attachment) => ({
                                id: attachment.id,
                                url: attachment.url,
                                title: attachment.title,
                                source: attachment.source,
                                description: attachment.description,
                                text: attachment.text,
                                contentType: attachment.contentType,
                            })
                        ),
                    },
                    embedding: excludeEmbeddings ? null : memory.embedding,
                    roomId: memory.roomId,
                    unique: memory.unique,
                    similarity: memory.similarity,
                })),
            };

            res.json(response);
        } catch (error) {
            console.error("Error fetching memories:", error);
            res.status(500).json({ error: "Failed to fetch memories" });
        }
    });

    router.get("/tee/agents", async (req, res) => {
        try {
            const allAgents = [];

            for (const agentRuntime of agents.values()) {
                const teeLogService = agentRuntime
                    .getService<TeeLogService>(ServiceType.TEE_LOG)
                    .getInstance();

                const agents = await teeLogService.getAllAgents();
                allAgents.push(...agents);
            }

            const runtime: AgentRuntime = agents.values().next().value;
            const teeLogService = runtime
                .getService<TeeLogService>(ServiceType.TEE_LOG)
                .getInstance();
            const attestation = await teeLogService.generateAttestation(
                JSON.stringify(allAgents)
            );
            res.json({ agents: allAgents, attestation: attestation });
        } catch (error) {
            elizaLogger.error("Failed to get TEE agents:", error);
            res.status(500).json({
                error: "Failed to get TEE agents",
            });
        }
    });

    router.get("/tee/agents/:agentId", async (req, res) => {
        try {
            const agentId = req.params.agentId;
            const agentRuntime = agents.get(agentId);
            if (!agentRuntime) {
                res.status(404).json({ error: "Agent not found" });
                return;
            }

            const teeLogService = agentRuntime
                .getService<TeeLogService>(ServiceType.TEE_LOG)
                .getInstance();

            const teeAgent = await teeLogService.getAgent(agentId);
            const attestation = await teeLogService.generateAttestation(
                JSON.stringify(teeAgent)
            );
            res.json({ agent: teeAgent, attestation: attestation });
        } catch (error) {
            elizaLogger.error("Failed to get TEE agent:", error);
            res.status(500).json({
                error: "Failed to get TEE agent",
            });
        }
    });

    router.post(
        "/tee/logs",
        async (req: express.Request, res: express.Response) => {
            try {
                const query = req.body.query || {};
                const page = Number.parseInt(req.body.page) || 1;
                const pageSize = Number.parseInt(req.body.pageSize) || 10;

                const teeLogQuery: TeeLogQuery = {
                    agentId: query.agentId || "",
                    roomId: query.roomId || "",
                    userId: query.userId || "",
                    type: query.type || "",
                    containsContent: query.containsContent || "",
                    startTimestamp: query.startTimestamp || undefined,
                    endTimestamp: query.endTimestamp || undefined,
                };
                const agentRuntime: AgentRuntime = agents.values().next().value;
                const teeLogService = agentRuntime
                    .getService<TeeLogService>(ServiceType.TEE_LOG)
                    .getInstance();
                const pageQuery = await teeLogService.getLogs(
                    teeLogQuery,
                    page,
                    pageSize
                );
                const attestation = await teeLogService.generateAttestation(
                    JSON.stringify(pageQuery)
                );
                res.json({
                    logs: pageQuery,
                    attestation: attestation,
                });
            } catch (error) {
                elizaLogger.error("Failed to get TEE logs:", error);
                res.status(500).json({
                    error: "Failed to get TEE logs",
                });
            }
        }
    );

    router.post("/agent/start", async (req, res) => {
        const { characterPath, characterJson } = req.body;
        console.log("characterPath:", characterPath);
        console.log("characterJson:", characterJson);
        try {
            let character: Character;
            if (characterJson) {
                character = await directClient.jsonToCharacter(
                    characterPath,
                    characterJson
                );
            } else if (characterPath) {
                character =
                    await directClient.loadCharacterTryPath(characterPath);
            } else {
                throw new Error("No character path or JSON provided");
            }
            await directClient.startAgent(character);
            elizaLogger.log(`${character.name} started`);

            res.json({
                id: character.id,
                character: character,
            });
        } catch (e) {
            elizaLogger.error(`Error parsing character: ${e}`);
            res.status(400).json({
                error: e.message,
            });
            return;
        }
    });

    router.post("/agents/:agentId/stop", async (req, res) => {
        const agentId = req.params.agentId;
        console.log("agentId", agentId);
        const agent: AgentRuntime = agents.get(agentId);

        // update character
        if (agent) {
            // stop agent
            agent.stop();
            directClient.unregisterAgent(agent);
            // if it has a different name, the agentId will change
            res.json({ success: true });
        } else {
            res.status(404).json({ error: "Agent not found" });
        }
    });

    return router;
}<|MERGE_RESOLUTION|>--- conflicted
+++ resolved
@@ -1,38 +1,23 @@
 import bodyParser from "body-parser";
 import cors from "cors";
-<<<<<<< HEAD
 import express from "express";
-=======
+import fs from "fs";
 import path from "path";
-import fs from "fs";
->>>>>>> 678144b8
 
 import {
     type AgentRuntime,
+    type Character,
     elizaLogger,
     getEnvVariable,
-<<<<<<< HEAD
     ServiceType,
-    UUID,
+    type UUID,
     validateCharacterConfig,
 } from "@elizaos/core";
 
 import { validateUuid } from "@elizaos/core";
-import { TeeLogQuery, TeeLogService } from "@elizaos/plugin-tee-log";
-import { REST, Routes } from "discord.js";
-import { DirectClient } from ".";
-=======
-    type UUID,
-    validateCharacterConfig,
-    ServiceType,
-    type Character,
-} from "@elizaos/core";
-
 import type { TeeLogQuery, TeeLogService } from "@elizaos/plugin-tee-log";
 import { REST, Routes } from "discord.js";
 import type { DirectClient } from ".";
-import { validateUuid } from "@elizaos/core";
->>>>>>> 678144b8
 
 interface UUIDParams {
     agentId: UUID;
@@ -97,7 +82,7 @@
         res.json({ agents: agentsList });
     });
 
-    router.get('/storage', async (req, res) => {
+    router.get("/storage", async (req, res) => {
         try {
             const uploadDir = path.join(process.cwd(), "data", "characters");
             const files = await fs.promises.readdir(uploadDir);
@@ -142,11 +127,7 @@
         if (agent) {
             agent.stop();
             directClient.unregisterAgent(agent);
-<<<<<<< HEAD
-            res.status(204).send();
-=======
             res.status(204).json({ success: true });
->>>>>>> 678144b8
         } else {
             res.status(404).json({ error: "Agent not found" });
         }
@@ -158,7 +139,7 @@
         };
         if (!agentId) return;
 
-        const agent: AgentRuntime = agents.get(agentId);
+        let agent: AgentRuntime = agents.get(agentId);
 
         // update character
         if (agent) {
@@ -266,8 +247,6 @@
             agentId: null,
             roomId: null,
         };
-        const { excludeEmbeddings } = req.query;
-
         if (!agentId || !roomId) return;
 
         let runtime = agents.get(agentId);
@@ -314,7 +293,7 @@
                             })
                         ),
                     },
-                    embedding: excludeEmbeddings ? null : memory.embedding,
+                    embedding: memory.embedding,
                     roomId: memory.roomId,
                     unique: memory.unique,
                     similarity: memory.similarity,
@@ -437,8 +416,9 @@
                     characterJson
                 );
             } else if (characterPath) {
-                character =
-                    await directClient.loadCharacterTryPath(characterPath);
+                character = await directClient.loadCharacterTryPath(
+                    characterPath
+                );
             } else {
                 throw new Error("No character path or JSON provided");
             }
