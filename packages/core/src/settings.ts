import { config } from "dotenv";
import fs from "fs";
import path from "path";
import * as dotenv from 'dotenv';
import elizaLogger from "./logger.ts";
import {
    SecretsManagerClient,
    GetSecretValueCommand
} from "@aws-sdk/client-secrets-manager";

interface SecretConfig {
    secretNames: string[];
    region: string;
    roleArn?: string;
}

interface Settings {
    [key: string]: string | undefined;
}

interface NamespacedSettings {
    [namespace: string]: Settings;
}

let environmentSettings: Settings = {};

/**
 * Determines if code is running in a browser environment
 */
const isBrowser = (): boolean => {
    return typeof window !== "undefined" && typeof window.document !== "undefined";
};

/**
 * Recursively searches for a .env file starting from the current directory
 */
export function findNearestEnvFile(startDir = process.cwd()) {
    if (isBrowser()) return null;

    elizaLogger.info('Starting search for .env file from directory:', startDir);
    let currentDir = startDir;

    while (currentDir !== path.parse(currentDir).root) {
        const envPath = path.join(currentDir, ".env");
        elizaLogger.info('Checking for .env file at:', envPath);

        if (fs.existsSync(envPath)) {
            elizaLogger.info('Found .env file at:', envPath);
            return envPath;
        }

        currentDir = path.dirname(currentDir);
        elizaLogger.info('Moving up to directory:', currentDir);
    }

    const rootEnvPath = path.join(path.parse(currentDir).root, ".env");
    elizaLogger.info('Checking root directory for .env file:', rootEnvPath);
    return fs.existsSync(rootEnvPath) ? rootEnvPath : null;
}

/**
 * Fetches secrets from AWS Secrets Manager
 */
async function getSecretsManagerValues(secretConfig: SecretConfig): Promise<Record<string, string>> {
    elizaLogger.info('Starting to fetch secrets with config:', secretConfig);
    const { secretNames, region } = secretConfig;

    const client = new SecretsManagerClient({ region });
    const secrets: Record<string, string> = {};

    elizaLogger.info('Starting to fetch secrets for:', secretNames);
    const secretPromises = secretNames.map(async (secretName) => {
        elizaLogger.info('Fetching secret:', secretName);
        try {
            const response = await client.send(
                new GetSecretValueCommand({ SecretId: secretName })
            );
            elizaLogger.info(`Received response for secret ${secretName}`);

            if (response.SecretString) {
                try {
                    elizaLogger.info(`Attempting to parse secret ${secretName} as JSON`);
                    const secretJson = JSON.parse(response.SecretString);
                    elizaLogger.info(`Successfully parsed secret ${secretName}, found keys:`, Object.keys(secretJson));
                    Object.entries(secretJson).forEach(([key, value]) => {
                        secrets[key] = value as string;
                    });
                } catch (parseError) {
                    elizaLogger.info(`Secret ${secretName} is not JSON, storing as plain string`);
                    secrets[secretName] = response.SecretString;
                }
            }
        } catch (error) {
            elizaLogger.error(`Failed to fetch secret ${secretName}:`, error);
            throw error;
        }
    });

    await Promise.all(secretPromises);
    return secrets;
}

/**
 * Configures environment settings for browser usage
 */
export function configureSettings(settings: Settings) {
    environmentSettings = { ...settings };
}

/**
 * Loads environment variables from .env and AWS Secrets Manager
 */
export async function loadEnvConfig(): Promise<Settings> {
    // For browser environments, return the configured settings
    if (isBrowser()) {
        return environmentSettings;
    }

    elizaLogger.info('Starting loadEnvConfig');
    const envPath = findNearestEnvFile();

    if (!envPath) {
        elizaLogger.error('No .env file found in directory hierarchy');
        throw new Error("No .env file found in current or parent directories.");
    }

    elizaLogger.info('Loading .env file from:', envPath);
    const result = config({ path: envPath });

    if (result.error) {
        elizaLogger.error('Error loading .env file:', result.error);
        throw new Error(`Error loading .env file: ${result.error}`);
    }

<<<<<<< HEAD
    // Read directly from the .env file
    const envConfig = dotenv.parse(fs.readFileSync(envPath));
    elizaLogger.info('Direct .env file contents:', envConfig);

    // Create secretConfig using the direct .env contents
    const secretConfig = {
        secretNames: envConfig.SECRET_NAMES?.split(',') || [],
        region: envConfig.AWS_REGION || 'us-east-1',
        roleArn: envConfig.AWS_ROLE_ARN?.trim()
    };

    // Load secrets from AWS if configured
    if (secretConfig.secretNames.length > 0) {
        try {
            const secrets = await getSecretsManagerValues(secretConfig);
            elizaLogger.info('Successfully fetched secrets, found keys:', Object.keys(secrets));

            Object.entries(secrets).forEach(([key, value]) => {
                process.env[key] = value;
            });
            elizaLogger.info(`Loaded all secrets from AWS Secrets Manager: ${secretConfig.secretNames.join(', ')}`);
        } catch (error) {
            elizaLogger.error('Failed to load secrets from AWS Secrets Manager:', error);
            throw new Error(`Failed to load secrets from AWS Secrets Manager: ${error}`);
        }
    } else {
        elizaLogger.info('No secret names provided, skipping AWS Secrets Manager');
    }

    // Log embedding settings
    elizaLogger.info("Loading embedding settings:", {
        USE_OPENAI_EMBEDDING: process.env.USE_OPENAI_EMBEDDING,
        USE_OLLAMA_EMBEDDING: process.env.USE_OLLAMA_EMBEDDING,
        OLLAMA_EMBEDDING_MODEL: process.env.OLLAMA_EMBEDDING_MODEL || "mxbai-embed-large",
    });

    // Log character settings
    elizaLogger.info("Loading character settings:", {
        CHARACTER_PATH: process.env.CHARACTER_PATH,
        ARGV: process.argv,
        CHARACTER_ARG: process.argv.find((arg) => arg.startsWith("--character=")),
        CWD: process.cwd(),
=======
    // Parse namespaced settings
    const namespacedSettings = parseNamespacedSettings(process.env as Settings);

    // Attach to process.env for backward compatibility
    Object.entries(namespacedSettings).forEach(([namespace, settings]) => {
        process.env[`__namespaced_${namespace}`] = JSON.stringify(settings);
>>>>>>> 76d4f42e
    });

    return process.env as Settings;
}

/**
 * Gets a specific environment variable
 */
export function getEnvVariable(key: string, defaultValue?: string): string | undefined {
    if (isBrowser()) {
        return environmentSettings[key] || defaultValue;
    }
    return process.env[key] || defaultValue;
}

/**
 * Checks if a specific environment variable exists
 */
export function hasEnvVariable(key: string): boolean {
    if (isBrowser()) {
        return key in environmentSettings;
    }
    return key in process.env;
}

// Initialize settings based on environment
export const settings = isBrowser() ? environmentSettings : await loadEnvConfig();

elizaLogger.info("Parsed settings:", {
    USE_OPENAI_EMBEDDING: settings.USE_OPENAI_EMBEDDING,
    USE_OPENAI_EMBEDDING_TYPE: typeof settings.USE_OPENAI_EMBEDDING,
    USE_OLLAMA_EMBEDDING: settings.USE_OLLAMA_EMBEDDING,
    USE_OLLAMA_EMBEDDING_TYPE: typeof settings.USE_OLLAMA_EMBEDDING,
    OLLAMA_EMBEDDING_MODEL: settings.OLLAMA_EMBEDDING_MODEL || "mxbai-embed-large",
});

export default settings;

// Add this function to parse namespaced settings
function parseNamespacedSettings(env: Settings): NamespacedSettings {
    const namespaced: NamespacedSettings = {};

    for (const [key, value] of Object.entries(env)) {
        if (!value) continue;

        const [namespace, ...rest] = key.split('.');
        if (!namespace || rest.length === 0) continue;

        const settingKey = rest.join('.');
        namespaced[namespace] = namespaced[namespace] || {};
        namespaced[namespace][settingKey] = value;
    }

    return namespaced;
}<|MERGE_RESOLUTION|>--- conflicted
+++ resolved
@@ -132,7 +132,6 @@
         throw new Error(`Error loading .env file: ${result.error}`);
     }
 
-<<<<<<< HEAD
     // Read directly from the .env file
     const envConfig = dotenv.parse(fs.readFileSync(envPath));
     elizaLogger.info('Direct .env file contents:', envConfig);
@@ -175,15 +174,6 @@
         ARGV: process.argv,
         CHARACTER_ARG: process.argv.find((arg) => arg.startsWith("--character=")),
         CWD: process.cwd(),
-=======
-    // Parse namespaced settings
-    const namespacedSettings = parseNamespacedSettings(process.env as Settings);
-
-    // Attach to process.env for backward compatibility
-    Object.entries(namespacedSettings).forEach(([namespace, settings]) => {
-        process.env[`__namespaced_${namespace}`] = JSON.stringify(settings);
->>>>>>> 76d4f42e
-    });
 
     return process.env as Settings;
 }
@@ -219,22 +209,5 @@
     OLLAMA_EMBEDDING_MODEL: settings.OLLAMA_EMBEDDING_MODEL || "mxbai-embed-large",
 });
 
-export default settings;
-
-// Add this function to parse namespaced settings
-function parseNamespacedSettings(env: Settings): NamespacedSettings {
-    const namespaced: NamespacedSettings = {};
-
-    for (const [key, value] of Object.entries(env)) {
-        if (!value) continue;
-
-        const [namespace, ...rest] = key.split('.');
-        if (!namespace || rest.length === 0) continue;
-
-        const settingKey = rest.join('.');
-        namespaced[namespace] = namespaced[namespace] || {};
-        namespaced[namespace][settingKey] = value;
-    }
-
-    return namespaced;
-}+
+export default settings;